# dcm2bidsphysio
Converts physio data from a CMRR DICOM file to BIDS physiological recording

## Usage
```
dcm2bidsphysio --infile <DCMfile> --bidsprefix <Prefix>
```

Example:
```
dcm2bidsphysio --infile 07+epi_MB4_2mm_Physio+00001.dcm      \
                           --bidsprefix BIDSfolder/sub-01/func/sub-01_task-REST_run-1
```

## Arguments
 * `<DCMfile>` is the DICOM file that contains the physiological recordings.
 * `<Prefix>` is the prefix that will be used for the BIDS physiology files.  The script will save the files: `<Prefix>_recording-<label>_physio.json` and `<Prefix>_recording-<label>_physio.tsv.gz`, with labels `cardiac` and `respiratory` (if present in the `DCMfile`).

Note: If desired, you can use the corresponding `_bold.nii.gz` BIDS file as `--bidsprefix`. The script will strip the `_bold.nii.gz` part from the filename and use what is left as `<Prefix>`. This way, you can assure that the output physiology files match the `_bold.nii.gz` file for which they are intended.

## Installation
You can install the tool by downloading the package and installing it
with `pip`:

```
mkdir /tmp/dcm2bidsphysio && \
    curl -sSL https://github.com/cbinyu/dcm2bidsphysio/archive/master.tar.gz \
        | tar -vxz -C /tmp/dcm2bidsphysio --strip-components=1 && \
    cd /tmp/dcm2bidsphysio && \
    pip install . && \
    cd / && \
    rm -rf /tmp/dcm2bidsphysio
```

## Docker usage
```
docker run [docker options] cbinyu/dcm2bidsphysio \
    --infile <DCMfile>      \
    --bidsprefix <Prefix>
```
Note that the `<DCMfile>` and the `<Prefix>` should use the corresponding paths inside the Docker container.

Example:
```
docker run --rm \
    --user $(id -u):$(id -g) \
    --name test_dcm2bidsphysio \
    --volume /tmp:/tmp \
    cbinyu/dcm2bidsphysio \
        --infile /tmp/07+epi_MB4_2mm_Physio+00001.dcm \
        --bidsprefix /tmp/test
```

<<<<<<< HEAD
## How to use in your own Python program
After installing the module using `pip` (see above), you can use it in
=======

## How to use in your own Python program
After installing the module using `pip` (see [above](https://github.com/cbinyu/dcm2bidsphysio#installation "Installation") ), you can use it in
>>>>>>> 345961c5
your own Python program this way:
```
from dcm2bidsphysio import dcm2bidsphysio
dcm2bidsphysio.dcm2bids( dicom_file, prefix )
<<<<<<< HEAD
```
=======
```
>>>>>>> 345961c5
<|MERGE_RESOLUTION|>--- conflicted
+++ resolved
@@ -51,20 +51,11 @@
         --bidsprefix /tmp/test
 ```
 
-<<<<<<< HEAD
-## How to use in your own Python program
-After installing the module using `pip` (see above), you can use it in
-=======
 
 ## How to use in your own Python program
 After installing the module using `pip` (see [above](https://github.com/cbinyu/dcm2bidsphysio#installation "Installation") ), you can use it in
->>>>>>> 345961c5
 your own Python program this way:
 ```
-from dcm2bidsphysio import dcm2bidsphysio
-dcm2bidsphysio.dcm2bids( dicom_file, prefix )
-<<<<<<< HEAD
-```
-=======
-```
->>>>>>> 345961c5
+from dcm2bidsphysio import bidsphysio
+bidsphysio.dcm2bids( dicom_file, prefix )
+```