"""
Purpose
----
Read eye tracker physio data from an EDF file and return a
BIDS physiology recording object and as BIDS events object.
It uses "pyedfread" to read the EDF file
    
Usage
----
edf2physio.py -i <EDF eyetracker Physio>
    
Authors
----
Chrysa Papadaniil and Pablo Velasco, NYU Center for Brain Imaging
    
Dates
----
2020-09-04

References
----
EDF reader: https://github.com/nwilming/pyedfread
BIDS specification for physio signal:
https://bids-specification.readthedocs.io/en/stable/04-modality-specific-files/06-physiological-and-other-continuous-recordings.html
    
License
----
MIT License
Copyright (c) 2020      Pablo Velasco
Permission is hereby granted, free of charge, to any person obtaining a copy
of this software and associated documentation files (the "Software"), to deal
in the Software without restriction, including without limitation the rights 
to use, copy, modify, merge, publish, distribute, sublicense, and/or sell
copies of the Software, and to permit persons to whom the Software is
furnished to do so, subject to the following conditions:
The above copyright notice and this permission notice shall be included in all
copies or substantial portions of the Software.
THE SOFTWARE IS PROVIDED "AS IS", WITHOUT WARRANTY OF ANY KIND, EXPRESS OR
IMPLIED, INCLUDING BUT NOT LIMITED TO THE WARRANTIES OF MERCHANTABILITY,
FITNESS FOR A PARTICULAR PURPOSE AND NONINFRINGEMENT. IN NO EVENT SHALL THE
AUTHORS OR COPYRIGHT HOLDERS BE LIABLE FOR ANY CLAIM, DAMAGES OR OTHER
LIABILITY, WHETHER IN AN ACTION OF CONTRACT, TORT OR OTHERWISE, ARISING FROM,
OUT OF OR IN CONNECTION WITH THE SOFTWARE OR THE USE OR OTHER DEALINGS IN THE
SOFTWARE.
"""

import argparse
import json
import os
import sys
import pandas as pd
import numpy as np

from pyedfread import edf
from pyedfread import edfread

from bidsphysio.base.bidsphysio import (PhysioSignal,
                                        PhysioData)
<<<<<<< HEAD
from bidsevents.base.bidsevents import (EventSignal,
                                        EventData)
=======
from bidsevents import (EventSignal,
                        EventData)
>>>>>>> b022e083

def edf2bids( physio_edf ):
    #Read EDF data into three pandas dataframes
    samples, events, messages = edf.pread(physio_edf)
    
    #First we will work on our physio signal
    #Remove rows that only have zero values
    samples=samples.loc[~(samples==0).all(axis=1)]
    
    #Turn time to seconds and adjust time so that it starts at 0
    samples.time = samples.time/1000
    samples.time = samples.time - samples.time[0]
    
    #Calculate sampling frequency and times from samples.time
    sampling_frequency = np.where(samples.time == 1)[0][0]
    if (sampling_frequency % 10 == 1):
        sampling_frequency = sampling_frequency - 1
    sample_times = samples.time.values.tolist()
    
    # Init physiodata object to hold physio signals
    physio = PhysioData()
    
    #Create a list of the columns we want to keep
    samples = samples.rename(columns={'input': 'trigger'})
    column_list = ["time", "gx_left", "gy_left", "gx_right", "gy_right", "pa_left", "pa_right", "hx_left", "hy_left", "hx_right", "hy_right", "buttons", "trigger"]
    
    #Go through the columns and keep the signals we are interested in. Value -32768.0 indicates missing values
    for wc in range(len(column_list)):
        indc = np.where(column_list[wc]==samples.columns)[0]
        physio_label = samples.columns[indc][0]
        s = samples[samples.columns[indc][0]].values.tolist()
        
        if not ((samples[samples.columns[indc][0]]==0.0).all()
                or (samples[samples.columns[indc][0]]==127.0).all()
                or (samples[samples.columns[indc][0]]==-32768.0).all()):
           
            physio.append_signal(
                PhysioSignal(
                    label=physio_label,
                    samples_per_second = int(sampling_frequency),
                    sampling_times = sample_times,
                    signal = s
                )
            )
    
    # Define neuralstarttime and physiostartime as the first trigger time and first sample time, respectively.
    signal_labels = [l.lower() for l in physio.labels()]
    
    if physio.signals[ signal_labels.index('trigger')]:
        physio.digitize_trigger()
        nstarttime = physio.get_trigger_timing()[0]
        pstartime = samples.time[0]
        for p_signal in physio.signals:
            p_signal.neuralstarttime = nstarttime
            p_signal.physiostartime = pstartime
            # we also fill with NaNs the places for which there is missing data:
            p_signal.plug_missing_data()
    else:
        print('No trigger channel was found')

    return physio

<<<<<<< HEAD

=======
            
    
>>>>>>> b022e083
def edfevents2bids(physio_edf):
    
    # Get all the different trial marker names. The first 11 elements contain some recording information so we drop them
    trial_markers = np.unique(edfread.read_messages(physio_edf)[11:])
    samples, events, messages = edf.pread(physio_edf)
    
    all_messages = pd.DataFrame()

    for tm in trial_markers:
        samples, events, messages = edf.pread(physio_edf, trial_marker = tm)
        all_messages = all_messages.append(messages, ignore_index = True)
    
    #Turn time to seconds and adjust time so that it starts at 0
    events.start = events.start/1000
    events.start = events.start - samples.time[0]/1000
    events.end = events.end/1000
    events.end = events.end - samples.time[0]/1000

    if not all_messages.empty:
        all_messages = all_messages.dropna(subset=['trialid '])

        all_messages.trialid_time = all_messages.trialid_time/1000
        all_messages.trialid_time = all_messages.trialid_time - samples.time[0]/1000
        # change names of messages columns to be consistent with events columns names
        all_messages.columns = ['start' if x=='trialid_time' else 'message' if x=='trialid ' else x for x in all_messages.columns] ##CHECK if space in trialid always there

        # append messages to events and sort by time
        cols = list(set(events.columns) & set(all_messages.columns))
        events = events.append(all_messages[cols], ignore_index=True)
        events = events.sort_values(by=['start'])
        events.type.fillna(events.message, inplace=True) #move messages to type

    #duration = end - start
    duration = events["end"] - events["start"]
    events["duration"] = duration
    events = events.rename(columns={'start': 'onset'}) # rename start to onset

    # Init eventdata object to hold physio signals
    event = EventData()

    #Create a list of the columns we want to keep
    event_column_list = ["onset", "duration", "type", "buttons", "blink"]

    for ec in range(len(event_column_list)):
        indc_e = np.where(event_column_list[ec]==events.columns)[0]
        event_label = events.columns[indc_e][0]
        es = events[events.columns[indc_e][0]].values.tolist()
    
        if not (events[events.columns[indc_e][0]]==0.0).all():
            if event_label in {'onset', 'duration'}:
                event_units = 'seconds'
                event_type = 'float'
            else:
                event_type = 'str'  #button?
                event_units = ""

            if event_label == 'type':
                event_description = 'Can be saccade, fixation or the name of a sent message'
            else:
                event_description = None
                
            event.append_event(
                EventSignal(
                    label=event_label,
                    units = event_units,
                    description = event_description,
                    event = es,
                    type = event_type
                )
            )

    return event

def main(): 
    # Parse command line arguments
    parser = argparse.ArgumentParser(description='Convert Eyetracker EDF physiology files to BIDS-compliant physiology recording')
    parser.add_argument('-i', '--infile', required=True, help='SR research eye tracker EDF file')
    args = parser.parse_args()
    
    # make sure input file exists:
    if not os.path.exists(args.infile):
        raise FileNotFoundError( '{i} file not found'.format(i=args.infile))
    
    edf2bids( args.infile )
    edfevents2bids ( args.infile )

# This is the standard boilerplate that calls the main() function.
if __name__ == '__main__':
    main()

<|MERGE_RESOLUTION|>--- conflicted
+++ resolved
@@ -56,13 +56,8 @@
 
 from bidsphysio.base.bidsphysio import (PhysioSignal,
                                         PhysioData)
-<<<<<<< HEAD
 from bidsevents.base.bidsevents import (EventSignal,
                                         EventData)
-=======
-from bidsevents import (EventSignal,
-                        EventData)
->>>>>>> b022e083
 
 def edf2bids( physio_edf ):
     #Read EDF data into three pandas dataframes
@@ -125,12 +120,6 @@
 
     return physio
 
-<<<<<<< HEAD
-
-=======
-            
-    
->>>>>>> b022e083
 def edfevents2bids(physio_edf):
     
     # Get all the different trial marker names. The first 11 elements contain some recording information so we drop them
